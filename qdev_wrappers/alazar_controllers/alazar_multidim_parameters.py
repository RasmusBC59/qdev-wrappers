import logging
from typing import Sequence, Optional

import numpy as np

from qcodes import Parameter, ArrayParameter
from qcodes.instrument.channel import MultiChannelInstrumentParameter

logger = logging.getLogger(__name__)


class Alazar0DParameter(Parameter):
    def __init__(self,
                 name: str,
                 instrument,
                 label: str,
                 unit: str,
                 average_buffers: bool=True,
                 average_records: bool=True,
                 integrate_samples: bool=True) -> None:
        self._integrate_samples = integrate_samples
        self._average_records = average_records
        self._average_buffers = average_buffers

        super().__init__(name,
                         unit=unit,
                         label=label,
                         instrument=instrument)

    def get_raw(self) -> float:
        channel = self._instrument
        cntrl = channel._parent
        alazar_channels = 2
        cntrl.active_channels_nested = [
            {'ndemods': 0,
             'nsignals': 0,
             'demod_freqs': [],
             'demod_types': [],
             'numbers': [],
             'raw': False} for _ in range(alazar_channels)]
        alazar_channel = channel.alazar_channel.raw_value
        channel_info = cntrl.active_channels_nested[alazar_channel]
        channel_info['nsignals'] = 1
        if channel._demod:
            channel_info['ndemods'] = 1
            channel_info['demod_freqs'].append(channel.demod_freq.get())
            channel_info['demod_types'].append(channel.demod_type.get())
        else:
            channel_info['raw'] = True
        cntrl.shape_info['average_buffers'] = channel._average_buffers
        cntrl.shape_info['average_records'] = channel._average_records
        cntrl.shape_info['integrate_samples'] = channel._integrate_samples
        cntrl.shape_info['output_order'] = [0]
        params_to_kwargs = ['samples_per_record', 'records_per_buffer',
                            'buffers_per_acquisition', 'allocated_buffers']
        acq_kwargs = self._instrument.acquisition_kwargs.copy()
        controller_acq_kwargs = {key: val.get() for key, val in cntrl.parameters.items() if
                                 key in params_to_kwargs}
        channel_acq_kwargs = {key: val.get() for key, val in channel.parameters.items() if
                              key in params_to_kwargs}
        acq_kwargs.update(controller_acq_kwargs)
        acq_kwargs.update(channel_acq_kwargs)
        if acq_kwargs['buffers_per_acquisition'] > 1:
            acq_kwargs['allocated_buffers'] = 4
        else:
            acq_kwargs['allocated_buffers'] = 1

        output = self._instrument._parent._get_alazar().acquire(
            acquisition_controller=self._instrument._parent,
            **acq_kwargs)
        logger.info("calling acquire with {}".format(acq_kwargs))
        return output


class AlazarNDParameter(ArrayParameter):
    def __init__(self,
                 name: str,
                 shape: Sequence[int],
                 instrument,
                 label: str,
                 unit: str,
                 setpoint_names: Optional[Sequence[str]] = None,
                 setpoint_labels: Optional[Sequence[str]]=None,
                 setpoint_units: Optional[Sequence[str]]=None,
                 average_buffers: bool=True,
                 average_records: bool=True,
                 integrate_samples: bool=True) -> None:
        self._integrate_samples = integrate_samples
        self._average_records = average_records
        self._average_buffers = average_buffers
        super().__init__(name,
                         shape=shape,
                         instrument=instrument,
                         label=label,
                         unit=unit,
                         setpoint_names=setpoint_names,
                         setpoint_labels=setpoint_labels,
                         setpoint_units=setpoint_units)

    def get_raw(self) -> np.ndarray:
        channel = self._instrument
        if channel._stale_setpoints:
            raise RuntimeError(
                "Must run prepare channel before capturing data.")
        cntrl = channel._parent
        cntrl.shape_info = {}
        alazar_channels = 2
        cntrl.active_channels_nested = [
            {'ndemods': 0,
             'nsignals': 0,
             'demod_freqs': [],
             'demod_types': [],
             'numbers': [],
             'raw': False} for _ in range(alazar_channels)]
        alazar_channel = channel.alazar_channel.raw_value
        channel_info = cntrl.active_channels_nested[alazar_channel]
        channel_info['nsignals'] = 1
        if channel._demod:
            channel_info['ndemods'] = 1
            channel_info['demod_freqs'].append(channel.demod_freq.get())
            channel_info['demod_types'].append(channel.demod_type.get())
        else:
            channel_info['raw'] = True
        cntrl.shape_info['average_buffers'] = channel._average_buffers
        cntrl.shape_info['average_records'] = channel._average_records
        cntrl.shape_info['integrate_samples'] = channel._integrate_samples
        cntrl.shape_info['output_order'] = [0]

        params_to_kwargs = ['samples_per_record', 'records_per_buffer',
                            'buffers_per_acquisition', 'allocated_buffers']
        acq_kwargs = self._instrument.acquisition_kwargs.copy()
        controller_acq_kwargs = {key: val.get() for key, val in cntrl.parameters.items() if
                                 key in params_to_kwargs}
        channel_acq_kwargs = {key: val.get() for key, val in channel.parameters.items() if
                              key in params_to_kwargs}
        acq_kwargs.update(controller_acq_kwargs)
        acq_kwargs.update(channel_acq_kwargs)
        if acq_kwargs['buffers_per_acquisition'] > 1:
            acq_kwargs['allocated_buffers'] = 4
        else:
            acq_kwargs['allocated_buffers'] = 1

        logger.info("calling acquire with {}".format(acq_kwargs))
        output = self._instrument._parent._get_alazar().acquire(
            acquisition_controller=self._instrument._parent,
            **acq_kwargs)
        return output


class Alazar1DParameter(AlazarNDParameter):
    def __init__(self,
                 name: str,
                 instrument,
                 label: str,
                 unit: str,
                 average_buffers: bool=True,
                 average_records: bool=True,
                 integrate_samples: bool=True,
                 shape: Sequence[int] = (1,)):

        if not integrate_samples:
            setpoint_names = ('time',)
            setpoint_labels = ('time',)
            setpoint_units = ('s',)
        if not average_records:
            setpoint_names = ('records',)
            setpoint_labels = ('Records',)
            setpoint_units = ('',)
        if not average_buffers:
            setpoint_names = ('buffers',)
            setpoint_labels = ('Buffers',)
            setpoint_units = ('',)
        super().__init__(name,
                         unit=unit,
                         instrument=instrument,
                         label=label,
                         shape=shape,
                         average_buffers=average_buffers,
                         average_records=average_records,
                         integrate_samples=integrate_samples)

    def set_setpoints_and_labels(self,
                                 record_setpoints=None,
                                 buffer_setpoints=None,
                                 record_setpoint_name=None,
                                 record_setpoint_label=None,
                                 record_setpoint_unit=None,
                                 buffer_setpoint_name=None,
                                 buffer_setpoint_label=None,
                                 buffer_setpoint_unit=None) -> None:
        # int_time = self._instrument.int_time.get() or 0
        # int_delay = self._instrument.int_delay.get() or 0
        # total_time = int_time + int_delay
        r_checklist = [record_setpoint_name, record_setpoint_label,
                       record_setpoint_unit, record_setpoints]
        b_checklist = [buffer_setpoint_name, buffer_setpoint_label,
                       buffer_setpoint_unit, buffer_setpoints]
        if not self._integrate_samples:
            if (any([rb is not None for rb in r_checklist+b_checklist])):
                print(r_checklist, b_checklist)
                raise RuntimeError(
                    'Not allowed record or buffer setpoints when averaging'
                    ' over records and buffers')
            samples = self._instrument._parent.samples_per_record.get()
            sample_rate = self._instrument._parent._get_alazar().get_sample_rate()
            start = 0
            stop = samples / sample_rate
            self.shape = (samples,)
<<<<<<< HEAD
            self.setpoints = (tuple(np.linspace(start, stop, samples)),)
            self.setpoint_names = ('time',)
            self.setpoint_labels = ('Time',)
            self.setpoint_units = ('S',)
=======
            self.setpoints = (tuple(np.linspace(start, stop, samples, endpoint=False)),)
>>>>>>> 9c6866c1
        elif not self._average_records:
            if any([b is not None for b in b_checklist]):
                raise RuntimeError(
                    'Not allowed buffer setpoints, setpoint names labels '
                    'or units when averaging over buffers')
            records = self._instrument.records_per_buffer.get()
            if record_setpoints is None:
                record_setpoints = np.linspace(0, records - 1, records)
            self.shape = (records,)
<<<<<<< HEAD
            self.setpoints = (tuple(record_setpoints),)
            self.setpoint_names = (record_setpoint_name or 'records',)
            self.setpoint_labels = (record_setpoint_label or 'Records',)
            self.setpoint_units = (record_setpoint_unit or '',)
=======
            self.setpoints = (tuple(np.linspace(start, stop, records, endpoint=False)),)
>>>>>>> 9c6866c1
        elif not self._average_buffers:
            if any([r is not None for r in r_checklist]):
                raise RuntimeError(
                    'Not allowed record setpoints, setpoint names labels '
                    'or units when averaging over records')
            buffers = self._instrument.buffers_per_acquisition.get()
            buffer_setpoints = buffer_setpoints or np.linspace(
                0, buffers - 1, buffers)
            self.shape = (buffers,)
<<<<<<< HEAD
            self.setpoints = (tuple(buffer_setpoints),)
            self.setpoint_names = (buffer_setpoint_name or 'buffers',)
            self.setpoint_labels = (buffer_setpoint_label or 'Buffers',)
            self.setpoint_units = (buffer_setpoint_unit or '',)
=======
            self.setpoints = (tuple(np.linspace(start, stop, buffers, endpoint=False)),)
>>>>>>> 9c6866c1


class Alazar2DParameter(AlazarNDParameter):
    def __init__(self,
                 name: str,
                 instrument,
                 label: str,
                 unit: str,
                 average_buffers: bool=True,
                 average_records: bool=True,
                 integrate_samples: bool=True,
                 shape: Sequence[int] = (1, 1)) -> None:
        self._integrate_samples = integrate_samples
        self._average_records = average_records
        self._average_buffers = average_buffers

        super().__init__(name,
                         unit=unit,
                         label=label,
                         shape=shape,
                         instrument=instrument,
                         average_buffers=average_buffers,
                         average_records=average_records,
                         integrate_samples=integrate_samples)

    def set_setpoints_and_labels(self,
                                 record_setpoints=None,
                                 buffer_setpoints=None,
                                 record_setpoint_name=None,
                                 record_setpoint_label=None,
                                 record_setpoint_unit=None,
                                 buffer_setpoint_name=None,
                                 buffer_setpoint_label=None,
                                 buffer_setpoint_unit=None):
        records = self._instrument.records_per_buffer()
        buffers = self._instrument.buffers_per_acquisition()
        samples = self._instrument._parent.samples_per_record.get()

        r_checklist = [record_setpoint_name, record_setpoint_label,
                       record_setpoint_unit, record_setpoints]
        b_checklist = [buffer_setpoint_name, buffer_setpoint_label,
                       buffer_setpoint_unit, buffer_setpoints]
        if self._integrate_samples:
<<<<<<< HEAD
            self.shape = (buffers, records)
            inner_setpoints = record_setpoints or tuple(
                np.linspace(0, records, records))
            outer_setpoints = buffer_setpoints or tuple(
                np.linspace(0, buffers, buffers))
            setpoint_names = (buffer_setpoint_name or 'buffers',
                              record_setpoint_name or 'records')
            setpoint_labels = (buffer_setpoint_label or 'Buffers',
                               record_setpoint_label or 'Records')
            setpoint_units = (buffer_setpoint_unit or '',
                              record_setpoint_unit or '')
=======
            self.shape = (buffers,records)
            inner_setpoints = tuple(np.linspace(0, records, records, endpoint=False))
            outer_setpoints = tuple(np.linspace(0, buffers, buffers, endpoint=False))
>>>>>>> 9c6866c1
        elif self._average_records:
            if any([r is not None for r in r_checklist]):
                raise RuntimeError(
                    'Not allowed record setpoints, setpoint names labels '
                    'or units when averaging over records')
            sample_rate = self._instrument._parent._get_alazar().get_sample_rate()
<<<<<<< HEAD
            stop = samples / sample_rate
            self.shape = (buffers, samples)
            inner_setpoints = tuple(np.linspace(0, stop, samples))
            if buffer_setpoints is not None:
                outer_setpoints = buffer_setpoints
            else:
                outer_setpoints = tuple(np.linspace(0, buffers, buffers))
            setpoint_names = (buffer_setpoint_name or 'buffers', 'time')
            setpoint_labels = (buffer_setpoint_label or 'Buffers', 'Time')
            setpoint_units = (buffer_setpoint_unit or '', 'S')
=======
            stop = samples/sample_rate
            self.shape = (buffers,samples)
            inner_setpoints = tuple(np.linspace(0, stop, samples, endpoint=False))
            outer_setpoints = tuple(np.linspace(0, buffers, buffers, endpoint=False))
>>>>>>> 9c6866c1
        elif self._average_buffers:
            if any([b is not None for b in b_checklist]):
                raise RuntimeError(
                    'Not allowed buffer setpoints, setpoint names labels '
                    'or units when averaging over buffers')
            sample_rate = self._instrument._parent._get_alazar().get_sample_rate()
<<<<<<< HEAD
            stop = samples / sample_rate
            self.shape = (records, samples)
            inner_setpoints = tuple(np.linspace(0, stop, samples))
            if record_setpoints is not None:
                outer_setpoints = record_setpoints
            else:
                outer_setpoints = tuple(np.linspace(0, records, records))
            setpoint_names = (record_setpoint_name or 'records', 'time')
            setpoint_labels = (record_setpoint_label or 'Records', 'Time')
            setpoint_units = (record_setpoint_unit or '', 'S')
=======
            stop = samples/sample_rate
            self.shape = (records,samples)
            inner_setpoints = tuple(np.linspace(0, stop, samples, endpoint=False))
            outer_setpoints = tuple(np.linspace(0, records, records, endpoint=False))
>>>>>>> 9c6866c1
        else:
            raise RuntimeError("Non supported Array type")
        self.setpoints = (outer_setpoints, tuple(
            inner_setpoints for _ in range(len(outer_setpoints))))
        self.setpoint_names = setpoint_names
        self.setpoint_labels = setpoint_labels
        self.setpoint_units = setpoint_units


class AlazarMultiChannelParameter(MultiChannelInstrumentParameter):
    """


    """

    def get_raw(self) -> np.ndarray:
        if self._param_name == 'data':
            channel = self._channels[0]
            cntrl = channel._parent
            instrument = cntrl._get_alazar()
            cntrl.shape_info = {}
            alazar_channels = 2
            cntrl.active_channels_nested = [
                {'ndemods': 0,
                 'nsignals': 0,
                 'demod_freqs': [],
                 'demod_types': [],
                 'demod_order': [],
                 'raw_order': [],
                 'numbers': [],
                 'raw':False} for _ in range(alazar_channels)]

            for i, channel in enumerate(self._channels):
                # change this to use raw value once mapping is
                # complete
                alazar_channel = channel.alazar_channel.raw_value
                channel_info = cntrl.active_channels_nested[alazar_channel]
                channel_info['nsignals'] += 1

                if channel._demod:
                    channel_info['ndemods'] += 1
                    channel_info['demod_order'].append(i)
                    channel_info['demod_freqs'].append(
                        channel.demod_freq.get())
                    channel_info['demod_types'].append(
                        channel.demod_type.get())
                else:
                    channel_info['raw'] = True
                    channel_info['raw_order'].append(i)
                cntrl.shape_info['average_buffers'] = channel._average_buffers
                cntrl.shape_info['average_records'] = channel._average_records
                cntrl.shape_info['integrate_samples'] = channel._integrate_samples
                cntrl.shape_info['channel'] = channel.alazar_channel.get()

            output_order = []
            for achan in cntrl.active_channels_nested:
                output_order += achan['raw_order']
                output_order += achan['demod_order']
            cntrl.shape_info['output_order'] = output_order
            params_to_kwargs = ['samples_per_record', 'records_per_buffer',
                                'buffers_per_acquisition', 'allocated_buffers']
            acq_kwargs = channel.acquisition_kwargs.copy()
            controller_acq_kwargs = {key: val.get() for key, val in cntrl.parameters.items() if
                                     key in params_to_kwargs}
            channels_acq_kwargs = []
            for i, channel in enumerate(self._channels):
                channels_acq_kwargs.append({key: val.get() for key, val in channel.parameters.items() if
                                            key in params_to_kwargs})
                if channels_acq_kwargs[i] != channels_acq_kwargs[0]:
                    raise RuntimeError(
                        "Found non matching kwargs. Got {} and {}".format(
                            channels_acq_kwargs[0],
                            channels_acq_kwargs[i]))
            acq_kwargs.update(controller_acq_kwargs)
            acq_kwargs.update(channels_acq_kwargs[0])
            if acq_kwargs['buffers_per_acquisition'] > 1:
                acq_kwargs['allocated_buffers'] = 4
            else:
                acq_kwargs['allocated_buffers'] = 1

            logger.info("calling acquire with {}".format(acq_kwargs))
            output = instrument.acquire(
                acquisition_controller=cntrl,
                **acq_kwargs)
        else:
            output = tuple(chan.parameters[self._param_name].get()
                           for chan in self._channels)
        return output<|MERGE_RESOLUTION|>--- conflicted
+++ resolved
@@ -206,14 +206,10 @@
             start = 0
             stop = samples / sample_rate
             self.shape = (samples,)
-<<<<<<< HEAD
-            self.setpoints = (tuple(np.linspace(start, stop, samples)),)
+            self.setpoints = (tuple(np.linspace(start, stop, samples, endpoint=False))),)
             self.setpoint_names = ('time',)
             self.setpoint_labels = ('Time',)
             self.setpoint_units = ('S',)
-=======
-            self.setpoints = (tuple(np.linspace(start, stop, samples, endpoint=False)),)
->>>>>>> 9c6866c1
         elif not self._average_records:
             if any([b is not None for b in b_checklist]):
                 raise RuntimeError(
@@ -221,33 +217,25 @@
                     'or units when averaging over buffers')
             records = self._instrument.records_per_buffer.get()
             if record_setpoints is None:
-                record_setpoints = np.linspace(0, records - 1, records)
+                record_setpoints = np.linspace(0, records, records, endpoint=False)
             self.shape = (records,)
-<<<<<<< HEAD
             self.setpoints = (tuple(record_setpoints),)
             self.setpoint_names = (record_setpoint_name or 'records',)
             self.setpoint_labels = (record_setpoint_label or 'Records',)
             self.setpoint_units = (record_setpoint_unit or '',)
-=======
-            self.setpoints = (tuple(np.linspace(start, stop, records, endpoint=False)),)
->>>>>>> 9c6866c1
         elif not self._average_buffers:
             if any([r is not None for r in r_checklist]):
                 raise RuntimeError(
                     'Not allowed record setpoints, setpoint names labels '
                     'or units when averaging over records')
             buffers = self._instrument.buffers_per_acquisition.get()
-            buffer_setpoints = buffer_setpoints or np.linspace(
-                0, buffers - 1, buffers)
+            if buffer_setpoints is None:
+                buffer_setpoints = np.linspace(0, buffers, buffers, endpoint=None)
             self.shape = (buffers,)
-<<<<<<< HEAD
             self.setpoints = (tuple(buffer_setpoints),)
             self.setpoint_names = (buffer_setpoint_name or 'buffers',)
             self.setpoint_labels = (buffer_setpoint_label or 'Buffers',)
             self.setpoint_units = (buffer_setpoint_unit or '',)
-=======
-            self.setpoints = (tuple(np.linspace(start, stop, buffers, endpoint=False)),)
->>>>>>> 9c6866c1
 
 
 class Alazar2DParameter(AlazarNDParameter):
@@ -291,69 +279,53 @@
         b_checklist = [buffer_setpoint_name, buffer_setpoint_label,
                        buffer_setpoint_unit, buffer_setpoints]
         if self._integrate_samples:
-<<<<<<< HEAD
             self.shape = (buffers, records)
-            inner_setpoints = record_setpoints or tuple(
-                np.linspace(0, records, records))
-            outer_setpoints = buffer_setpoints or tuple(
-                np.linspace(0, buffers, buffers))
+            if record_setpoints is None:
+                inner_setpoints = tuple(np.linspace(0, records, records, endpoint=False))
+            else:
+                inner_setpoints = record_setpoints
+            if buffer_setpoints is None:
+                outer_setpoints = tuple(np.linspace(0, buffers, buffers, endpoint=False))
+            else:
+                outer_setpoints = buffer_setpoints
             setpoint_names = (buffer_setpoint_name or 'buffers',
                               record_setpoint_name or 'records')
             setpoint_labels = (buffer_setpoint_label or 'Buffers',
                                record_setpoint_label or 'Records')
             setpoint_units = (buffer_setpoint_unit or '',
                               record_setpoint_unit or '')
-=======
-            self.shape = (buffers,records)
-            inner_setpoints = tuple(np.linspace(0, records, records, endpoint=False))
-            outer_setpoints = tuple(np.linspace(0, buffers, buffers, endpoint=False))
->>>>>>> 9c6866c1
         elif self._average_records:
             if any([r is not None for r in r_checklist]):
                 raise RuntimeError(
                     'Not allowed record setpoints, setpoint names labels '
                     'or units when averaging over records')
             sample_rate = self._instrument._parent._get_alazar().get_sample_rate()
-<<<<<<< HEAD
             stop = samples / sample_rate
             self.shape = (buffers, samples)
-            inner_setpoints = tuple(np.linspace(0, stop, samples))
-            if buffer_setpoints is not None:
+            inner_setpoints = tuple(np.linspace(0, stop, samples, endpoint=False))
+            if buffer_setpoints is None:
+                outer_setpoints = tuple(np.linspace(0, buffers, buffers, endpoint=False))
+            else:
                 outer_setpoints = buffer_setpoints
-            else:
-                outer_setpoints = tuple(np.linspace(0, buffers, buffers))
             setpoint_names = (buffer_setpoint_name or 'buffers', 'time')
             setpoint_labels = (buffer_setpoint_label or 'Buffers', 'Time')
             setpoint_units = (buffer_setpoint_unit or '', 'S')
-=======
-            stop = samples/sample_rate
-            self.shape = (buffers,samples)
-            inner_setpoints = tuple(np.linspace(0, stop, samples, endpoint=False))
-            outer_setpoints = tuple(np.linspace(0, buffers, buffers, endpoint=False))
->>>>>>> 9c6866c1
         elif self._average_buffers:
             if any([b is not None for b in b_checklist]):
                 raise RuntimeError(
                     'Not allowed buffer setpoints, setpoint names labels '
                     'or units when averaging over buffers')
             sample_rate = self._instrument._parent._get_alazar().get_sample_rate()
-<<<<<<< HEAD
             stop = samples / sample_rate
             self.shape = (records, samples)
-            inner_setpoints = tuple(np.linspace(0, stop, samples))
-            if record_setpoints is not None:
+            inner_setpoints = tuple(np.linspace(0, stop, samples, endpoint=False))
+            if record_setpoints is None:
+                outer_setpoints = tuple(np.linspace(0, records, records, endpoint=False))
+            else:
                 outer_setpoints = record_setpoints
-            else:
-                outer_setpoints = tuple(np.linspace(0, records, records))
             setpoint_names = (record_setpoint_name or 'records', 'time')
             setpoint_labels = (record_setpoint_label or 'Records', 'Time')
             setpoint_units = (record_setpoint_unit or '', 'S')
-=======
-            stop = samples/sample_rate
-            self.shape = (records,samples)
-            inner_setpoints = tuple(np.linspace(0, stop, samples, endpoint=False))
-            outer_setpoints = tuple(np.linspace(0, records, records, endpoint=False))
->>>>>>> 9c6866c1
         else:
             raise RuntimeError("Non supported Array type")
         self.setpoints = (outer_setpoints, tuple(
