# -*- coding: utf-8 -*-
"""
Customised instruments with extra features such as voltage dividers and derived
parameters for use with T3
"""
from functools import partial
import time
import numpy as np

from qcodes.instrument_drivers.QDev.QDac_channels import QDac
from qcodes.instrument_drivers.stanford_research.SR830 import SR830
from qcodes.instrument_drivers.stanford_research.SR830 import ChannelBuffer
from qcodes.instrument_drivers.Keysight.Keysight_34465A import Keysight_34465A
from qcodes.instrument_drivers.AlazarTech.ATS9360 import AlazarTech_ATS9360
from qcodes.instrument_drivers.AlazarTech.acq_controllers import ATS9360Controller
from qcodes.instrument_drivers.rohde_schwarz.ZNB import ZNB, ZNBChannel
from qcodes.instrument_drivers.tektronix.AWG5014 import Tektronix_AWG5014
from qcodes.instrument_drivers.yokogawa.GS200 import GS200
from qcodes.instrument_drivers.devices import VoltageDivider
from qcodes.instrument_drivers.Harvard.Decadac import Decadac, DacChannel, DacSlot
from qcodes.utils import validators as vals
from qcodes import ManualParameter
from qcodes import ArrayParameter


class Scope_avg(ArrayParameter):

    def __init__(self, name, channel=1, **kwargs):

        super().__init__(name, shape=(1,), **kwargs)
        self.has_setpoints = False
        self.zi = self._instrument

        if not channel in [1, 2]:
            raise ValueError('Channel must be 1 or 2')

        self.channel = channel

    def make_setpoints(self, sp_start, sp_stop, sp_npts):
        """
        Makes setpoints and prepares the averager (updates its unit)
        """
        self.shape = (sp_npts,)
        self.unit = self._instrument.Scope.units[self.channel - 1]
        self.setpoints = (tuple(np.linspace(sp_start, sp_stop, sp_npts)),)
        self.has_setpoints = True

    def get(self):

        if not self.has_setpoints:
            raise ValueError('Setpoints not made. Run make_setpoints')

        data = self._instrument.Scope.get()[self.channel - 1]
        data_avg = np.mean(data, 0)

        # KDP: handle less than 4096 points
        # (4096 needs to be multiple of number of points)
        down_samp = np.int(self._instrument.scope_length.get() / self.shape[0])
        if down_samp > 1:
            data_ret = data_avg[::down_samp]
        else:
            data_ret = data_avg

        return data_ret

# A conductance buffer, needed for the faster 2D conductance measurements
# (Dave Wecker style)


class ConductanceBuffer(ChannelBuffer):
    """
    A full-buffered version of the conductance based on an
    array of X measurements

    We basically just slightly tweak the get method
    """

    def __init__(self, name: str, instrument: 'SR830_T10', **kwargs):
        super().__init__(name, instrument, channel=1)
        self.unit = ('e^2/h')

    def get(self):
        # If X is not being measured, complain
        if self._instrument.ch1_display() != 'X':
            raise ValueError('Can not return conductance since X is not '
                             'being measured on channel 1.')

        resistance_quantum = 25.818e3  # (Ohm)
        xarray = super().get()
        iv_conv = self._instrument.ivgain
        ac_excitation = self._instrument.amplitude_true()

        gs = xarray / iv_conv / ac_excitation * resistance_quantum

        return gs


# Subclass the SR830
class SR830_T3(SR830):
    """
    An SR830 with the following super powers:
        - a Voltage divider
        - An I/V converter
        - A conductance buffer
    """

    def __init__(self, name, address, config, **kwargs):
        super().__init__(name, address, **kwargs)

        # using the vocabulary of the config file
        self.ivgain = float(config.get('Gain Settings',
                                       'iv gain'))
        self.__acf = float(config.get('Gain Settings',
                                      'ac factor'))

        self.add_parameter('amplitude_true',
                           label='ac bias',
                           parameter_class=VoltageDivider,
                           v1=self.amplitude,
                           division_value=self.acfactor)

        self.acbias = self.amplitude_true

        self.add_parameter('g',
                           label='{} conductance'.format(self.name),
                           # use lambda for late binding
                           get_cmd=self._get_conductance,
                           unit='e^2/h',
                           get_parser=float)

        self.add_parameter('conductance',
                           label='{} conductance'.format(self.name),
                           parameter_class=ConductanceBuffer)

        self.add_parameter('resistance',
                           label='{} Resistance'.format(self.name),
                           get_cmd=self._get_resistance,
                           unit='Ohm',
                           get_parser=float)

    def _get_conductance(self):
        """
        get_cmd for conductance parameter
        """
        resistance_quantum = 25.8125e3  # (Ohm)
        i = self.R() / self.ivgain
        # ac excitation voltage at the sample
        v_sample = self.amplitude_true()

        return (i / v_sample) * resistance_quantum

    def _get_resistance(self):
        """
        get_cmd for resistance parameter
        """
        i = self.R() / self.ivgain
        # ac excitation voltage at the sample
        v_sample = self.amplitude_true()

        return (v_sample / i)

    @property
    def acfactor(self):
        return self.__acf

    @acfactor.setter
    def acfactor(self, acfactor):
        self.__acf = acfactor
        self.amplitude_true.division_value = acfactor

    def snapshot_base(self, update=False, params_to_skip_update=None):
        if params_to_skip_update is None:
            params_to_skip_update = (
                'conductance', 'ch1_databuffer', 'ch2_databuffer')
        snap = super().snapshot_base(
            update=update, params_to_skip_update=params_to_skip_update)
        return snap


# Subclass the QDAC
class QDAC_T10(QDac):
    """
    A QDac with three voltage dividers
    """

    def __init__(self, name, address, config, **kwargs):
        super().__init__(name, address, **kwargs)

        # Define the named channels

        topo_channel = int(config.get('Channel Parameters',
                                      'topo bias channel'))
        topo_channel = self.channels[topo_channel - 1].v

        self.add_parameter('current_bias',
                           label='{} conductance'.format(self.name),
                           # use lambda for late binding
                           get_cmd=lambda: self.channels.chan40.v.get() / 10E6 * 1E9,
                           set_cmd=lambda value: self.channels.chan40.v.set(
                               value * 1E-9 * 10E6),
                           unit='nA',
                           get_parser=float)

        self.topo_bias = VoltageDivider(topo_channel,
                                        float(config.get('Gain Settings',
                                                         'dc factor topo')))

class DacChannel_T3(DacChannel):
    """
    A Decadac Channel with a fine_volt parameter
    This alternative channel representation is chosen by setting the class
    variable DAC_CHANNEL_CLASS in the main Instrument
    """
    def __init__(self, *args, **kwargs):
         super().__init__(*args, **kwargs)
         self.add_parameter("fine_volt",
                            get_cmd=self._get_fine_voltage,
                            set_cmd=self._set_fine_voltage,
                            label="Voltage", unit="V"
         )

    def _get_fine_voltage(self):
        slot = self._parent
        if slot.slot_mode.get_latest() not in ['Fine', 'FineCald']:
            raise RuntimeError("Cannot get fine voltage unless slot in Fine mode")
        if self._channel == 0:
            fine_chan = 2
        elif self._channel == 1:
            fine_chan = 3
        else:
            raise RuntimeError("Fine mode only works for Chan 0 and 1")
        return self.volt.get() + (slot.channels[fine_chan].volt.get()+10)/200

    def _set_fine_voltage(self, voltage):
        slot = self._parent
        if slot.slot_mode.get_latest() not in ['Fine', 'FineCald']:
            raise RuntimeError("Cannot get fine voltage unless slot in Fine mode")
        if self._channel == 0:
            fine_chan = 2
        elif self._channel == 1:
            fine_chan = 3
        else:
            raise RuntimeError("Fine mode only works for Chan 0 and 1")
        coarse_part = self._dac_code_to_v(self._dac_v_to_code(voltage-0.001))

        fine_part = voltage - coarse_part
        fine_scaled = fine_part*200-10
        print("trying to set to {}, by setting coarse {} and fine {} with total {}".format(voltage,
              coarse_part, fine_scaled, coarse_part+fine_part))
        self.volt.set(coarse_part)
        slot.channels[fine_chan].volt.set(fine_scaled)

class DacSlot_T3(DacSlot):
    SLOT_MODE_DEFAULT = "Fine"

class Decadac_T3(Decadac):
    """
    A Decadac with one voltage dividers
    """
    DAC_CHANNEL_CLASS = DacChannel_T3
    DAC_SLOT_CLASS = DacSlot_T3

    def __init__(self, name, address, config, **kwargs):
        self.config = config
        deca_physical_min = -10
        deca_physical_max = 10
        kwargs.update({'min_val': deca_physical_min,
                       'max_val': deca_physical_max})

        super().__init__(name, address, **kwargs)

<<<<<<< HEAD
        # addtional parameters go here
        self.add_parameter("fine_volt",
                           get_cmd=self._get_fine_voltage,
                           set_cmd=self._set_fine_voltage,
                           label="Voltage", unit="V"
                           )
=======
        # Define the named channels

        # Assign labels:
        labels = config.get('Decadac Channel Labels')
        for chan, label in labels.items():
            self.channels[int(chan)].volt.label = label

        # Take voltage divider of source/drain into account:
        dcbias_i = int(config.get('Channel Parameters',
                                  'source channel'))
        dcbias = self.channels[dcbias_i].volt
        self.dcbias = VoltageDivider(dcbias,
                                     float(config.get('Gain Settings',
                                                      'dc factor')))
        self.dcbias.label = config.get('Decadac Channel Labels', dcbias_i)

        # Assign custom variable names
        lcut = config.get('Channel Parameters', 'left cutter')
        self.lcut = self.channels[int(lcut)].volt

        rcut = config.get('Channel Parameters', 'right cutter')
        self.rcut = self.channels[int(rcut)].volt
>>>>>>> 0d771ab3

        '''
        config file redesigned to have all channels for overview. Indices in config_settings[] for each channel are:
        0: Channels name for deca.{}
        1: Channel label
        2: Channels unit (included as we are using decadac to control the magnet)
        3: Voltage division factor
        4: step size
        5: delay
        6: max value
        7: min value
        8: Fine or coarse mode channel
        '''

        # Couldnt get this to work with normal parameters so ended quite ugly using 'exec' to define input strings as methods
        config_file = config.get('Decadac')

        for channelNum, channnel  in enumerate(self.channels):
            config_settings = config_file[str(channelNum)].split(",")

            name = config_settings[0]
            label = config_settings[1]
            unit = config_settings[2]
            divisor = float(config_settings[3])
            step = float(config_settings[4])
            delay = float(config_settings[5])
            rangemin = float(config_settings[6])
            rangemax = float(config_settings[7])
            fine_mode = config_settings[8]

            if  fine_mode == 'fine':
                param = channel.fine_volt
            elif fine_mode == 'coarse':
                param = channel.volt
            else:
                pass #  raise exception

            channel.volt.set_step(step)
            channel.volt.set_delay(delay)

            param.label = label
            param.unit = unit
            param.set_validator(vals.Numbers(rangemin, rangemax))

            if divisor != 1.:
                # maybe we want a different label
                setattr(self, name, VoltageDivider(param, divisor, label=label))
                param.division_value = divisor
                param._meta_attrs.extend(["division_value"])
            else:
<<<<<<< HEAD
                setattr(self,name, param)


    def _get_fine_voltage(self):
        slot = self._parent
        if slot.slot_mode.get_latest() not in ['Fine', 'FineCald']:
            raise RuntimeError("Cannot get fine voltage unless slot in Fine mode")
        if self._channel == 0:
            fine_chan = 2
        elif self._channel == 1:
            fine_chan = 3
        else:
            raise RuntimeError("Fine mode only works for Chan 0 and 1")
        return self.volt.get() + (slot.channels[fine_chan].volt.get()+10)/200

    def _set_fine_voltage(self, voltage):
        slot = self._parent
        if slot.slot_mode.get_latest() not in ['Fine', 'FineCald']:
            raise RuntimeError("Cannot get fine voltage unless slot in Fine mode")
        if self._channel == 0:
            fine_chan = 2
        elif self._channel == 1:
            fine_chan = 3
        else:
            raise RuntimeError("Fine mode only works for Chan 0 and 1")
        coarse_part = self._dac_code_to_v(
            self._dac_v_to_code(round(voltage,2)-0.01) )
=======
                rangemin = float(range_minmax[0])
                rangemax = float(range_minmax[1])
            self.channels[chan].volt.vals = vals.Numbers(rangemin, rangemax)

            try:
                chan_ramp_settings = ramp_settings[str(chan)]
            except KeyError:
                continue
            ramp_stepdelay = chan_ramp_settings.split(" ")
            if len(ramp_stepdelay) != 2:
                raise ValueError(
                    "Expected: step delay. Got {}".format(chan_ramp_settings))
            else:
                step = float(ramp_stepdelay[0])
                delay = float(ramp_stepdelay[1])
            self.channels[chan].step = step
            self.channels[chan].inter_delay = delay
>>>>>>> 0d771ab3






# Subclass the DMM
class Keysight_34465A_T10(Keysight_34465A):
    """
    A Keysight DMM with an added I-V converter
    """

    def __init__(self, name, address, **kwargs):
        super().__init__(name, address, **kwargs)

        self.iv_conv = 1

        self.add_parameter('ivconv',
                           label='Current',
                           unit='pA',
                           get_cmd=self._get_current,
                           set_cmd=None)

    def _get_current(self):
        """
        get_cmd for dmm readout of IV_TAMP parameter
        """
        return self.volt() / self.iv_conv * 1E12


class GS200_T3(GS200):
    def __init__(self, name, address, config=None, **kwargs):
        super().__init__(name, address, **kwargs)

        # Set voltage and ramp limits from config
        self.config = config
        if config is not None:
            try:
                ramp_stepdelay = config.get(
                    'Yokogawa Ramp Settings', 'voltage').split(" ")
                ranges_minmax = config.get(
                    'Yokogawa Limits', 'voltage').split(" ")
            except KeyError as e:
                raise KeyError('Settings not found in config file. Check they '
                               'are specified correctly. {}'.format(e))
            self.voltage.set_step(int(ramp_stepdelay[0]))
            self.voltage.set_delay(int(ramp_stepdelay[1])) 
            self.voltage.vals = vals.Numbers(int(ranges_minmax[0]), int(ranges_minmax[1]))


class AlazarTech_ATS9360_T3(AlazarTech_ATS9360):
    def __init__(self, name, seq_mode='off'):
        if seq_mode is 'on':
            io_mode = 'AUX_IN_TRIGGER_ENABLE'
            io_param = 'TRIG_SLOPE_POSITIVE'
        elif seq_mode is 'off':
            io_mode = 'AUX_IN_AUXILIARY'
            io_param = 'NONE'
        else:
            raise ValueError('must set seq mode to "on" or '
                             '"off", received {}'.format(seq_mode))
        super().__init__(name=name)
        self.config(clock_source='EXTERNAL_CLOCK_10MHz_REF',
                    sample_rate=500000000,
                    clock_edge='CLOCK_EDGE_RISING',
                    decimation=1,
                    coupling=['DC', 'DC'],
                    channel_range=[.4, .4],
                    impedance=[50, 50],
                    trigger_operation='TRIG_ENGINE_OP_J',
                    trigger_engine1='TRIG_ENGINE_J',
                    trigger_source1='EXTERNAL',
                    trigger_slope1='TRIG_SLOPE_POSITIVE',
                    trigger_level1=140,
                    trigger_engine2='TRIG_ENGINE_K',
                    trigger_source2='DISABLE',
                    trigger_slope2='TRIG_SLOPE_POSITIVE',
                    trigger_level2=128,
                    external_trigger_coupling='DC',
                    external_trigger_range='ETR_2V5',
                    trigger_delay=0,
                    timeout_ticks=0,
                    aux_io_mode=io_mode,
                    aux_io_param=io_param
                    )
        self.add_parameter(name='seq_mode',
                           get_cmd=self._get_seq_mod,
                           set_cmd=self._set_seq_mode,
                           vals=vals.Anything()
                           )

    def _get_seq_mod(self):
        if (self.aux_io_mode() is 'AUX_IN_TRIGGER_ENABLE' and
                self.aux_io_param() is 'TRIG_SLOPE_POSITIVE'):
            return 'on'
        elif (self.aux_io_mode() is 'AUX_IN_AUXILIARY' and
              self.aux_io_param() is 'NONE'):
            return 'off'
        else:
            raise ValueError('aux_io_mode: {}, aux_io_param: {} '
                             'do not correspond to seq_mode on or off')

    def _set_seq_mode(self, mode):
        if mode is 'on':
            self.config(sample_rate=self.sample_rate(),
                          clock_edge=self.clock_edge(),
                          clock_source=self.clock_source(),
                          aux_io_mode='AUX_IN_TRIGGER_ENABLE',
                          aux_io_param='TRIG_SLOPE_POSITIVE')
        elif mode is 'off':
            self.config(sample_rate=self.sample_rate(),
                          clock_edge=self.clock_edge(),
                          clock_source=self.clock_source(),
                          aux_io_mode='AUX_IN_AUXILIARY',
                          aux_io_param='NONE')
        else:
            raise ValueError('must set seq mode to "on" or "off"')


class ATS9360Controller_T3(ATS9360Controller):
    def __init__(self, name, alazar, ctrl_type='ave'):
        if ctrl_type is 'samp':
            integrate_samples = False
            average_records = True
        elif ctrl_type is 'ave':
            integrate_samples = True
            average_records = True
        elif ctrl_type is 'rec':
            integrate_samples = True
            average_records = False
        else:
            raise Exception('acquisition controller type must be in {}, '
                            'received: {}'.format(['samp', 'ave', 'rec'],
                                                  ctrl_type))
        super().__init__(name=name, alazar_name=alazar.name,
                         integrate_samples=integrate_samples,
                         average_records=average_records)


class AWG5014_T3(Tektronix_AWG5014):
    def __init__(self, name, visa_address, **kwargs):
        super().__init__(name, visa_address, **kwargs)
        self.add_parameter(name='current_seq',
                           parameter_class=ManualParameter,
                           initial_value=None,
                           label='Uploaded sequence index',
                           vals=vals.Ints())
        self.ref_source('EXT')
        self.clear_message_queue()


class VNA_T3(ZNB):
    def __init__(self, name, visa_address, S21=True, spec_mode=False, gen_address=None,
                 timeout=40):
        super().__init__(name, visa_address, init_s_params=False, timeout=timeout)
        if S21:
            self.add_channel('S21')
            self.add_parameter(name='single_S21', get_cmd=self._get_single)
        if spec_mode and gen_address is not None:
            self.add_spectroscopy_channel(gen_address)
        elif spec_mode:
            print('spec mode not added as no generator ip address provided')
    def _get_single(self):
        return self.channels.S21.trace_mag_phase()[0][0]

    def add_channel(self, vna_parameter: str):
        n_channels = len(self.channels)
        channel = ZNBChannel(self, vna_parameter, n_channels + 1)
        self.write(
            'SOUR{}:FREQ1:CONV:ARB:IFR 1, 1, 0, SWE'.format(n_channels + 1))
        self.write(
            'SOUR{}:FREQ2:CONV:ARB:IFR 1, 1, 0, SWE'.format(n_channels + 1))
        self.write('SOUR{}:POW1:OFFS 0, CPAD'.format(n_channels + 1))
        self.write('SOUR{}:POW2:OFFS 0, CPAD'.format(n_channels + 1))
        self.write('SOUR{}:POW1:PERM OFF'.format(n_channels + 1))
        self.write('SOUR{}:POW:GEN1:PERM OFF'.format(n_channels + 1))
        self.write('SOUR{}:POW:GEN1:STAT OFF'.format(n_channels + 1))
        self.write('SOUR{}:POW2:STAT ON'.format(n_channels + 1))
        self.channels.append(channel)
        if n_channels == 0:
             self.display_single_window()

    def count_external_generators(self):
        num = self.ask('SYST:COMM:RDEV:GEN:COUN?').strip()
        return int(num)

    def set_external_generator(self, address, gen=1, gen_name="ext gen 1",
                               driver="SGS100A", interface="VXI-11"):
        self.write('SYST:COMM:RDEV:GEN{:.0f}:DEF "{}", "{}", "{}",  "{}", OFF, ON'.format(
            gen, gen_name, driver, interface, address))

    def get_external_generator_setup(self, num=1):
        setup = self.ask(
            'SYSTem:COMMunicate:RDEVice:GEN{:.0f}:DEF?'.format(num)).strip()
        return setup

    def clear_external_generator(self, num=1):
        self.write('SYST:COMM:RDEV:GEN{:.0f}:DEL'.format(num))

    def get_external_generator_numbers(self):
        cat = self.ask('SYST:COMM:RDEV:GEN1:CAT?').strip()
        return cat

    def add_spectroscopy_channel(self, generator_address,
                                 vna_parameter="B2G1SAM"):
        """
        Adds a generator and uses it to generate a fixed frequency tone, the
        response at this frequency is read out at port 2 which is also set to
        be fixed freq. Port 1 is set as the port for sweeping etc"""
        self.set_external_generator(generator_address)
        self.add_channel(vna_parameter)
        chan_num = len(self.channels)
        self.write('SOUR{}:POW2:STAT OFF'.format(chan_num))
        time.sleep(0.2)
        self.write('SOUR{}:POW:GEN1:PERM ON'.format(chan_num))
        time.sleep(0.2)
        self.write('SOUR{}:POW1:PERM ON'.format(chan_num))
        time.sleep(0.2)
        self.write('SOUR{}:POW:GEN1:STAT ON'.format(chan_num))
        time.sleep(0.2)
        self.write('ROSC EXT')
        self.add_parameter(
            'readout_freq',
            set_cmd=partial(self._set_readout_freq, chan_num),
            get_cmd=partial(self._get_readout_freq, chan_num),
            get_parser=float,
            vals=vals.Numbers(self._min_freq, self._max_freq))
        self.add_parameter(
            'readout_power',
            set_cmd=partial(self._set_readout_pow, chan_num),
            get_cmd=partial(self._get_readout_pow, chan_num),
            get_parser=int,
            vals=vals.Numbers(-150, 25))


    def _set_readout_freq(self, chan_num, freq):
        self.write(
            'SOUR{}:FREQ:CONV:ARB:EFR1 ON, 0, 1, {:.6f}, CW'.format(chan_num, freq))
        self.write(
            'SOUR{}:FREQ2:CONV:ARB:IFR 0, 1, {:.6f}, CW'.format(chan_num, freq))

    def _get_readout_freq(self, chan_num):
        return self.ask('SOUR:FREQ:CONV:ARB:EFR1?').split(',')[3]

    def _set_readout_pow(self, chan_num, pow):
        self.write('SOUR{}:POW:GEN1:OFFS {:.3f}, ONLY'.format(chan_num, pow))
        self.write('SOUR{}:POW2:OFFS {:.3f}, ONLY'.format(chan_num, pow))

    def _get_readout_pow(self, chan_num):
        return self.ask('SOUR{}:POW:GEN1:OFFS?'.format(chan_num)).split(',')[0]<|MERGE_RESOLUTION|>--- conflicted
+++ resolved
@@ -250,8 +250,10 @@
         self.volt.set(coarse_part)
         slot.channels[fine_chan].volt.set(fine_scaled)
 
+
 class DacSlot_T3(DacSlot):
     SLOT_MODE_DEFAULT = "Fine"
+
 
 class Decadac_T3(Decadac):
     """
@@ -268,39 +270,6 @@
                        'max_val': deca_physical_max})
 
         super().__init__(name, address, **kwargs)
-
-<<<<<<< HEAD
-        # addtional parameters go here
-        self.add_parameter("fine_volt",
-                           get_cmd=self._get_fine_voltage,
-                           set_cmd=self._set_fine_voltage,
-                           label="Voltage", unit="V"
-                           )
-=======
-        # Define the named channels
-
-        # Assign labels:
-        labels = config.get('Decadac Channel Labels')
-        for chan, label in labels.items():
-            self.channels[int(chan)].volt.label = label
-
-        # Take voltage divider of source/drain into account:
-        dcbias_i = int(config.get('Channel Parameters',
-                                  'source channel'))
-        dcbias = self.channels[dcbias_i].volt
-        self.dcbias = VoltageDivider(dcbias,
-                                     float(config.get('Gain Settings',
-                                                      'dc factor')))
-        self.dcbias.label = config.get('Decadac Channel Labels', dcbias_i)
-
-        # Assign custom variable names
-        lcut = config.get('Channel Parameters', 'left cutter')
-        self.lcut = self.channels[int(lcut)].volt
-
-        rcut = config.get('Channel Parameters', 'right cutter')
-        self.rcut = self.channels[int(rcut)].volt
->>>>>>> 0d771ab3
-
         '''
         config file redesigned to have all channels for overview. Indices in config_settings[] for each channel are:
         0: Channels name for deca.{}
@@ -350,53 +319,7 @@
                 param.division_value = divisor
                 param._meta_attrs.extend(["division_value"])
             else:
-<<<<<<< HEAD
                 setattr(self,name, param)
-
-
-    def _get_fine_voltage(self):
-        slot = self._parent
-        if slot.slot_mode.get_latest() not in ['Fine', 'FineCald']:
-            raise RuntimeError("Cannot get fine voltage unless slot in Fine mode")
-        if self._channel == 0:
-            fine_chan = 2
-        elif self._channel == 1:
-            fine_chan = 3
-        else:
-            raise RuntimeError("Fine mode only works for Chan 0 and 1")
-        return self.volt.get() + (slot.channels[fine_chan].volt.get()+10)/200
-
-    def _set_fine_voltage(self, voltage):
-        slot = self._parent
-        if slot.slot_mode.get_latest() not in ['Fine', 'FineCald']:
-            raise RuntimeError("Cannot get fine voltage unless slot in Fine mode")
-        if self._channel == 0:
-            fine_chan = 2
-        elif self._channel == 1:
-            fine_chan = 3
-        else:
-            raise RuntimeError("Fine mode only works for Chan 0 and 1")
-        coarse_part = self._dac_code_to_v(
-            self._dac_v_to_code(round(voltage,2)-0.01) )
-=======
-                rangemin = float(range_minmax[0])
-                rangemax = float(range_minmax[1])
-            self.channels[chan].volt.vals = vals.Numbers(rangemin, rangemax)
-
-            try:
-                chan_ramp_settings = ramp_settings[str(chan)]
-            except KeyError:
-                continue
-            ramp_stepdelay = chan_ramp_settings.split(" ")
-            if len(ramp_stepdelay) != 2:
-                raise ValueError(
-                    "Expected: step delay. Got {}".format(chan_ramp_settings))
-            else:
-                step = float(ramp_stepdelay[0])
-                delay = float(ramp_stepdelay[1])
-            self.channels[chan].step = step
-            self.channels[chan].inter_delay = delay
->>>>>>> 0d771ab3
 
 
 
