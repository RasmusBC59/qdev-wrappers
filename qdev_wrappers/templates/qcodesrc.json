{
    "gui": {
        "pyqtmaxplots": 20,
        "notebook": true,
        "plotlib": "all"
    },
    "core": {
        "default_fmt": "data/{date}/#{counter}_{name}_{time}",
        "loglevel": "WARNING",
        "file_loglevel": "INFO"
    },
    "user": {
        "scriptfolder": "/Users/natalie/Documents/PhD/Qdev/QcodesRelated/QcodesExperiments/ExperimentScripts",
<<<<<<< HEAD
        "mainfolder": "/Users/natalie/Documents/PhD/Qdev/QcodesRelated/QcodesExperiments/Qcodes_test_data",
        "enable_forced_reconnect": false
=======
        "mainfolder": "/Users/natalie/Documents/PhD/Qdev/QcodesRelated/QcodesExperiments/Qcodes_test_data"
    },
    "station_configurator": {
        "enable_forced_reconnect": false,
        "default_folder": "C:\\Users\\a-dovoge\\repos\\qdev-wrappers\\examples\\station_configurator",
        "default_file": "testSetupConfig.yaml"
>>>>>>> 80343bcd
    }
}<|MERGE_RESOLUTION|>--- conflicted
+++ resolved
@@ -11,16 +11,11 @@
     },
     "user": {
         "scriptfolder": "/Users/natalie/Documents/PhD/Qdev/QcodesRelated/QcodesExperiments/ExperimentScripts",
-<<<<<<< HEAD
-        "mainfolder": "/Users/natalie/Documents/PhD/Qdev/QcodesRelated/QcodesExperiments/Qcodes_test_data",
-        "enable_forced_reconnect": false
-=======
         "mainfolder": "/Users/natalie/Documents/PhD/Qdev/QcodesRelated/QcodesExperiments/Qcodes_test_data"
     },
     "station_configurator": {
         "enable_forced_reconnect": false,
         "default_folder": "C:\\Users\\a-dovoge\\repos\\qdev-wrappers\\examples\\station_configurator",
         "default_file": "testSetupConfig.yaml"
->>>>>>> 80343bcd
     }
 }